/**
 *
 * Copyright 2003-2006 Jive Software.
 *
 * Licensed under the Apache License, Version 2.0 (the "License");
 * you may not use this file except in compliance with the License.
 * You may obtain a copy of the License at
 *
 *     http://www.apache.org/licenses/LICENSE-2.0
 *
 * Unless required by applicable law or agreed to in writing, software
 * distributed under the License is distributed on an "AS IS" BASIS,
 * WITHOUT WARRANTIES OR CONDITIONS OF ANY KIND, either express or implied.
 * See the License for the specific language governing permissions and
 * limitations under the License.
 */
package org.jivesoftware.smackx.filetransfer;

import java.io.InputStream;
import java.io.OutputStream;

import org.jivesoftware.smack.SmackException;
import org.jivesoftware.smack.XMPPConnection;
import org.jivesoftware.smack.XMPPException;
import org.jivesoftware.smack.XMPPException.XMPPErrorException;
import org.jivesoftware.smack.packet.IQ;
import org.jivesoftware.smack.packet.Stanza;
import org.jivesoftware.smackx.bytestreams.ibb.packet.Open;
import org.jivesoftware.smackx.bytestreams.socks5.packet.Bytestream;
import org.jivesoftware.smackx.si.packet.StreamInitiation;
import org.jxmpp.jid.Jid;


/**
 * The fault tolerant negotiator takes two stream negotiators, the primary and the secondary
 * negotiator. If the primary negotiator fails during the stream negotiaton process, the second
 * negotiator is used.
 */
public class FaultTolerantNegotiator extends StreamNegotiator {

    private final StreamNegotiator primaryNegotiator;
    private final StreamNegotiator secondaryNegotiator;
    private final XMPPConnection connection;

    public FaultTolerantNegotiator(XMPPConnection connection, StreamNegotiator primary,
            StreamNegotiator secondary) {
        this.primaryNegotiator = primary;
        this.secondaryNegotiator = secondary;
        this.connection = connection;
    }

<<<<<<< HEAD
    public PacketFilter getInitiationPacketFilter(Jid from, String streamID) {
        if (primaryFilter == null || secondaryFilter == null) {
            primaryFilter = primaryNegotiator.getInitiationPacketFilter(from, streamID);
            secondaryFilter = secondaryNegotiator.getInitiationPacketFilter(from, streamID);
        }
        return new OrFilter(primaryFilter, secondaryFilter);
=======
    @Override
    public void newStreamInitiation(String from, String streamID) {
        primaryNegotiator.newStreamInitiation(from, streamID);
        secondaryNegotiator.newStreamInitiation(from, streamID);
>>>>>>> ed4fa339
    }

    InputStream negotiateIncomingStream(Stanza streamInitiation) {
        throw new UnsupportedOperationException("Negotiation only handled by create incoming " +
                "stream method.");
    }

    public InputStream createIncomingStream(final StreamInitiation initiation) throws SmackException, XMPPErrorException {
        // This could be either an xep47 ibb 'open' iq or an xep65 streamhost iq
        IQ initationSet = initiateIncomingStream(connection, initiation);

<<<<<<< HEAD
    public InputStream createIncomingStream(StreamInitiation initiation) throws SmackException, InterruptedException {
        PacketCollector collector = connection.createPacketCollectorAndSend(
                        getInitiationPacketFilter(initiation.getFrom(), initiation.getSessionID()),
                        super.createInitiationAccept(initiation, getNamespaces()));

        ExecutorService threadPoolExecutor = Executors.newFixedThreadPool(2);
        CompletionService<InputStream> service
                = new ExecutorCompletionService<InputStream>(threadPoolExecutor);
        List<Future<InputStream>> futures = new ArrayList<Future<InputStream>>();
        InputStream stream = null;
        SmackException exception = null;
=======
        StreamNegotiator streamNegotiator = determineNegotiator(initationSet);
>>>>>>> ed4fa339
        try {
            return streamNegotiator.negotiateIncomingStream(initationSet);
        }
        catch (InterruptedException e) {
            // TODO remove this try/catch once merged into 4.2's master branch
            throw new IllegalStateException(e);
        }
    }

    private StreamNegotiator determineNegotiator(Stanza streamInitiation) {
        if (streamInitiation instanceof Bytestream) {
            return primaryNegotiator;
        } else if (streamInitiation instanceof Open){
            return secondaryNegotiator;
        } else {
            throw new IllegalStateException("Unknown stream initation type");
        }
    }

    public OutputStream createOutgoingStream(String streamID, Jid initiator, Jid target)
                    throws SmackException, XMPPException, InterruptedException {
        OutputStream stream;
        try {
            stream = primaryNegotiator.createOutgoingStream(streamID, initiator, target);
        }
        catch (Exception ex) {
            stream = secondaryNegotiator.createOutgoingStream(streamID, initiator, target);
        }

        return stream;
    }

    public String[] getNamespaces() {
        String[] primary = primaryNegotiator.getNamespaces();
        String[] secondary = secondaryNegotiator.getNamespaces();

        String[] namespaces = new String[primary.length + secondary.length];
        System.arraycopy(primary, 0, namespaces, 0, primary.length);
        System.arraycopy(secondary, 0, namespaces, primary.length, secondary.length);

        return namespaces;
    }

}<|MERGE_RESOLUTION|>--- conflicted
+++ resolved
@@ -49,19 +49,10 @@
         this.connection = connection;
     }
 
-<<<<<<< HEAD
-    public PacketFilter getInitiationPacketFilter(Jid from, String streamID) {
-        if (primaryFilter == null || secondaryFilter == null) {
-            primaryFilter = primaryNegotiator.getInitiationPacketFilter(from, streamID);
-            secondaryFilter = secondaryNegotiator.getInitiationPacketFilter(from, streamID);
-        }
-        return new OrFilter(primaryFilter, secondaryFilter);
-=======
     @Override
-    public void newStreamInitiation(String from, String streamID) {
+    public void newStreamInitiation(Jid from, String streamID) {
         primaryNegotiator.newStreamInitiation(from, streamID);
         secondaryNegotiator.newStreamInitiation(from, streamID);
->>>>>>> ed4fa339
     }
 
     InputStream negotiateIncomingStream(Stanza streamInitiation) {
@@ -69,32 +60,13 @@
                 "stream method.");
     }
 
-    public InputStream createIncomingStream(final StreamInitiation initiation) throws SmackException, XMPPErrorException {
+    public InputStream createIncomingStream(final StreamInitiation initiation) throws SmackException, XMPPErrorException, InterruptedException {
         // This could be either an xep47 ibb 'open' iq or an xep65 streamhost iq
         IQ initationSet = initiateIncomingStream(connection, initiation);
 
-<<<<<<< HEAD
-    public InputStream createIncomingStream(StreamInitiation initiation) throws SmackException, InterruptedException {
-        PacketCollector collector = connection.createPacketCollectorAndSend(
-                        getInitiationPacketFilter(initiation.getFrom(), initiation.getSessionID()),
-                        super.createInitiationAccept(initiation, getNamespaces()));
+        StreamNegotiator streamNegotiator = determineNegotiator(initationSet);
 
-        ExecutorService threadPoolExecutor = Executors.newFixedThreadPool(2);
-        CompletionService<InputStream> service
-                = new ExecutorCompletionService<InputStream>(threadPoolExecutor);
-        List<Future<InputStream>> futures = new ArrayList<Future<InputStream>>();
-        InputStream stream = null;
-        SmackException exception = null;
-=======
-        StreamNegotiator streamNegotiator = determineNegotiator(initationSet);
->>>>>>> ed4fa339
-        try {
-            return streamNegotiator.negotiateIncomingStream(initationSet);
-        }
-        catch (InterruptedException e) {
-            // TODO remove this try/catch once merged into 4.2's master branch
-            throw new IllegalStateException(e);
-        }
+        return streamNegotiator.negotiateIncomingStream(initationSet);
     }
 
     private StreamNegotiator determineNegotiator(Stanza streamInitiation) {
