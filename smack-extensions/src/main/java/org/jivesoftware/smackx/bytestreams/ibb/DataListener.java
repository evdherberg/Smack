--- conflicted
+++ resolved
@@ -51,14 +51,9 @@
         this.manager = manager;
     }
 
-<<<<<<< HEAD
-    public void processPacket(Stanza packet) throws NotConnectedException, InterruptedException {
-        Data data = (Data) packet;
-=======
     @Override
     public IQ handleIQRequest(IQ iqRequest) {
         Data data = (Data) iqRequest;
->>>>>>> ed4fa339
         InBandBytestreamSession ibbSession = this.manager.getSessions().get(
                         data.getDataPacketExtension().getSessionID());
         try {
@@ -69,7 +64,7 @@
                 ibbSession.processIQPacket(data);
             }
         }
-        catch (NotConnectedException e) {
+        catch (NotConnectedException|InterruptedException e) {
             return null;
         }
         return null;
