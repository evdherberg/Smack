--- conflicted
+++ resolved
@@ -98,13 +98,9 @@
 	 */
 	public ConfigureForm getNodeConfiguration() throws NoResponseException, XMPPErrorException, NotConnectedException
 	{
-<<<<<<< HEAD
-		Packet reply = sendPubsubPacket(Type.get, new NodeExtension(PubSubElementType.CONFIGURE_OWNER, getId()), PubSubNamespace.OWNER);
-=======
-        PubSub pubSub = createPubsubPacket(Type.GET, new NodeExtension(
+        PubSub pubSub = createPubsubPacket(Type.get, new NodeExtension(
                         PubSubElementType.CONFIGURE_OWNER, getId()), PubSubNamespace.OWNER);
 		Packet reply = sendPubsubPacket(pubSub);
->>>>>>> bd0ada48
 		return NodeUtils.getFormFromPacket(reply, PubSubElementType.CONFIGURE_OWNER);
 	}
 	
@@ -118,12 +114,8 @@
 	 */
 	public void sendConfigurationForm(Form submitForm) throws NoResponseException, XMPPErrorException, NotConnectedException
 	{
-<<<<<<< HEAD
-		PubSub packet = createPubsubPacket(Type.set, new FormNode(FormNodeType.CONFIGURE_OWNER, getId(), submitForm), PubSubNamespace.OWNER);
-=======
-        PubSub packet = createPubsubPacket(Type.SET, new FormNode(FormNodeType.CONFIGURE_OWNER,
+        PubSub packet = createPubsubPacket(Type.set, new FormNode(FormNodeType.CONFIGURE_OWNER,
                         getId(), submitForm), PubSubNamespace.OWNER);
->>>>>>> bd0ada48
 		con.createPacketCollectorAndSend(packet).nextResultOrThrow();
 	}
 	
@@ -154,13 +146,7 @@
 	 */
 	public List<Subscription> getSubscriptions() throws NoResponseException, XMPPErrorException, NotConnectedException
 	{
-<<<<<<< HEAD
-		PubSub reply = (PubSub)sendPubsubPacket(Type.get, new NodeExtension(PubSubElementType.SUBSCRIPTIONS, getId()));
-		SubscriptionsExtension subElem = (SubscriptionsExtension)reply.getExtension(PubSubElementType.SUBSCRIPTIONS);
-		return subElem.getSubscriptions();
-=======
         return getSubscriptions(null, null);
->>>>>>> bd0ada48
 	}
 
     /**
@@ -180,7 +166,7 @@
      */
     public List<Subscription> getSubscriptions(List<PacketExtension> additionalExtensions, Collection<PacketExtension> returnedExtensions)
                     throws NoResponseException, XMPPErrorException, NotConnectedException {
-        PubSub pubSub = createPubsubPacket(Type.GET, new NodeExtension(
+        PubSub pubSub = createPubsubPacket(Type.get, new NodeExtension(
                         PubSubElementType.SUBSCRIPTIONS, getId()));
         if (additionalExtensions != null) {
             for (PacketExtension pe : additionalExtensions) {
@@ -225,7 +211,7 @@
      */
     public List<Affiliation> getAffiliations(List<PacketExtension> additionalExtensions, Collection<PacketExtension> returnedExtensions)
                     throws NoResponseException, XMPPErrorException, NotConnectedException {
-        PubSub pubSub = createPubsubPacket(Type.GET, new NodeExtension(PubSubElementType.AFFILIATIONS, getId()));
+        PubSub pubSub = createPubsubPacket(Type.get, new NodeExtension(PubSubElementType.AFFILIATIONS, getId()));
         if (additionalExtensions != null) {
             for (PacketExtension pe : additionalExtensions) {
                 pubSub.addExtension(pe);
@@ -258,12 +244,8 @@
 	 */
 	public Subscription subscribe(String jid) throws NoResponseException, XMPPErrorException, NotConnectedException
 	{
-<<<<<<< HEAD
-		PubSub reply = (PubSub)sendPubsubPacket(Type.set, new SubscribeExtension(jid, getId()));
-=======
-	    PubSub pubSub = createPubsubPacket(Type.SET, new SubscribeExtension(jid, getId()));
+	    PubSub pubSub = createPubsubPacket(Type.set, new SubscribeExtension(jid, getId()));
 		PubSub reply = (PubSub)sendPubsubPacket(pubSub);
->>>>>>> bd0ada48
 		return (Subscription)reply.getExtension(PubSubElementType.SUBSCRIPTION);
 	}
 	
@@ -287,15 +269,9 @@
 	 */
 	public Subscription subscribe(String jid, SubscribeForm subForm) throws NoResponseException, XMPPErrorException, NotConnectedException
 	{
-<<<<<<< HEAD
-		PubSub request = createPubsubPacket(Type.set, new SubscribeExtension(jid, getId()));
-		request.addExtension(new FormNode(FormNodeType.OPTIONS, subForm));
-		PubSub reply = (PubSub)PubSubManager.sendPubsubPacket(con, jid, Type.set, request);
-=======
-	    PubSub request = createPubsubPacket(Type.SET, new SubscribeExtension(jid, getId()));
+	    PubSub request = createPubsubPacket(Type.set, new SubscribeExtension(jid, getId()));
 		request.addExtension(new FormNode(FormNodeType.OPTIONS, subForm));
 		PubSub reply = (PubSub)PubSubManager.sendPubsubPacket(con, request);
->>>>>>> bd0ada48
 		return (Subscription)reply.getExtension(PubSubElementType.SUBSCRIPTION);
 	}
 
@@ -326,11 +302,7 @@
 	 */
 	public void unsubscribe(String jid, String subscriptionId) throws NoResponseException, XMPPErrorException, NotConnectedException
 	{
-<<<<<<< HEAD
-		sendPubsubPacket(Type.set, new UnsubscribeExtension(jid, getId(), subscriptionId));
-=======
-		sendPubsubPacket(createPubsubPacket(Type.SET, new UnsubscribeExtension(jid, getId(), subscriptionId)));
->>>>>>> bd0ada48
+		sendPubsubPacket(createPubsubPacket(Type.set, new UnsubscribeExtension(jid, getId(), subscriptionId)));
 	}
 
 	/**
@@ -362,11 +334,7 @@
 	 */
 	public SubscribeForm getSubscriptionOptions(String jid, String subscriptionId) throws NoResponseException, XMPPErrorException, NotConnectedException
 	{
-<<<<<<< HEAD
-		PubSub packet = (PubSub)sendPubsubPacket(Type.get, new OptionsExtension(jid, getId(), subscriptionId));
-=======
-		PubSub packet = (PubSub)sendPubsubPacket(createPubsubPacket(Type.GET, new OptionsExtension(jid, getId(), subscriptionId)));
->>>>>>> bd0ada48
+		PubSub packet = (PubSub)sendPubsubPacket(createPubsubPacket(Type.get, new OptionsExtension(jid, getId(), subscriptionId)));
 		FormNode ext = (FormNode)packet.getExtension(PubSubElementType.OPTIONS);
 		return new SubscribeForm(ext.getForm());
 	}
