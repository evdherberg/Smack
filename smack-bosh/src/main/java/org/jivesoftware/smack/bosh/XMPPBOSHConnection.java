/**
 *
 * Copyright 2009 Jive Software.
 *
 * Licensed under the Apache License, Version 2.0 (the "License");
 * you may not use this file except in compliance with the License.
 * You may obtain a copy of the License at
 *
 *     http://www.apache.org/licenses/LICENSE-2.0
 *
 * Unless required by applicable law or agreed to in writing, software
 * distributed under the License is distributed on an "AS IS" BASIS,
 * WITHOUT WARRANTIES OR CONDITIONS OF ANY KIND, either express or implied.
 * See the License for the specific language governing permissions and
 * limitations under the License.
 */

package org.jivesoftware.smack.bosh;

import java.io.IOException;
import java.io.PipedReader;
import java.io.PipedWriter;
import java.io.StringReader;
import java.io.Writer;
import java.util.Map;
import java.util.logging.Level;
import java.util.logging.Logger;

import org.jivesoftware.smack.AbstractXMPPConnection;
import org.jivesoftware.smack.SmackException;
import org.jivesoftware.smack.SmackException.ConnectionException;
import org.jivesoftware.smack.SmackException.NotConnectedException;
import org.jivesoftware.smack.XMPPConnection;
import org.jivesoftware.smack.XMPPException;
import org.jivesoftware.smack.XMPPException.StreamErrorException;
import org.jivesoftware.smack.packet.Element;
import org.jivesoftware.smack.packet.IQ;
import org.jivesoftware.smack.packet.Message;
import org.jivesoftware.smack.packet.Nonza;
import org.jivesoftware.smack.packet.Presence;
import org.jivesoftware.smack.packet.Stanza;
import org.jivesoftware.smack.packet.StanzaError;
import org.jivesoftware.smack.sasl.packet.SaslStreamElements.SASLFailure;
import org.jivesoftware.smack.sasl.packet.SaslStreamElements.Success;
import org.jivesoftware.smack.util.CloseableUtil;
import org.jivesoftware.smack.util.PacketParserUtils;

import org.igniterealtime.jbosh.AbstractBody;
import org.igniterealtime.jbosh.BOSHClient;
import org.igniterealtime.jbosh.BOSHClientConfig;
import org.igniterealtime.jbosh.BOSHClientConnEvent;
import org.igniterealtime.jbosh.BOSHClientConnListener;
import org.igniterealtime.jbosh.BOSHClientRequestListener;
import org.igniterealtime.jbosh.BOSHClientResponseListener;
import org.igniterealtime.jbosh.BOSHException;
import org.igniterealtime.jbosh.BOSHMessageEvent;
import org.igniterealtime.jbosh.BodyQName;
import org.igniterealtime.jbosh.ComposableBody;

import org.jxmpp.jid.DomainBareJid;
import org.jxmpp.jid.parts.Resourcepart;
import org.xmlpull.v1.XmlPullParser;
import org.xmlpull.v1.XmlPullParserFactory;

/**
 * Creates a connection to an XMPP server via HTTP binding.
 * This is specified in the XEP-0206: XMPP Over BOSH.
 *
 * @see XMPPConnection
 * @author Guenther Niess
 */
public class XMPPBOSHConnection extends AbstractXMPPConnection {
    private static final Logger LOGGER = Logger.getLogger(XMPPBOSHConnection.class.getName());

    /**
     * The XMPP Over Bosh namespace.
     */
    public static final String XMPP_BOSH_NS = "urn:xmpp:xbosh";

    /**
     * The BOSH namespace from XEP-0124.
     */
    public static final String BOSH_URI = "http://jabber.org/protocol/httpbind";

    /**
     * The used BOSH client from the jbosh library.
     */
    private BOSHClient client;

    /**
     * Holds the initial configuration used while creating the connection.
     */
    @SuppressWarnings("HidingField")
    private final BOSHConfiguration config;

    // Some flags which provides some info about the current state.
    private boolean isFirstInitialization = true;
    private boolean done = false;

    // The readerPipe and consumer thread are used for the debugger.
    private PipedWriter readerPipe;
    private Thread readerConsumer;

    /**
     * The session ID for the BOSH session with the connection manager.
     */
    protected String sessionID = null;

    private boolean notified;

    /**
     * Create a HTTP Binding connection to an XMPP server.
     *
     * @param username the username to use.
     * @param password the password to use.
     * @param https true if you want to use SSL
     *             (e.g. false for http://domain.lt:7070/http-bind).
     * @param host the hostname or IP address of the connection manager
     *             (e.g. domain.lt for http://domain.lt:7070/http-bind).
     * @param port the port of the connection manager
     *             (e.g. 7070 for http://domain.lt:7070/http-bind).
     * @param filePath the file which is described by the URL
     *             (e.g. /http-bind for http://domain.lt:7070/http-bind).
     * @param xmppServiceDomain the XMPP service name
     *             (e.g. domain.lt for the user alice@domain.lt)
     */
    public XMPPBOSHConnection(String username, String password, boolean https, String host, int port, String filePath, DomainBareJid xmppServiceDomain) {
        this(BOSHConfiguration.builder().setUseHttps(https).setHost(host)
                .setPort(port).setFile(filePath).setXmppDomain(xmppServiceDomain)
                .setUsernameAndPassword(username, password).build());
    }

    /**
     * Create a HTTP Binding connection to an XMPP server.
     *
     * @param config The configuration which is used for this connection.
     */
    public XMPPBOSHConnection(BOSHConfiguration config) {
        super(config);
        this.config = config;
    }

    @Override
    protected void connectInternal() throws SmackException, InterruptedException {
        done = false;
        notified = false;
        try {
            // Ensure a clean starting state
            if (client != null) {
                client.close();
                client = null;
            }
            sessionID = null;

            // Initialize BOSH client
            BOSHClientConfig.Builder cfgBuilder = BOSHClientConfig.Builder
                    .create(config.getURI(), config.getXMPPServiceDomain().toString());
            if (config.isProxyEnabled()) {
                cfgBuilder.setProxy(config.getProxyAddress(), config.getProxyPort());
            }
<<<<<<< HEAD
            cfgBuilder.setCompressionEnabled(config.isCompressionEnabled());

=======
            for (Map.Entry<String, String> h : config.getHttpHeaders().entrySet()) {
                cfgBuilder.addHttpHeader(h.getKey(), h.getValue());
            }
>>>>>>> 653d9dbb
            client = BOSHClient.create(cfgBuilder.build());

            client.addBOSHClientConnListener(new BOSHConnectionListener());
            client.addBOSHClientResponseListener(new BOSHPacketReader());

            // Initialize the debugger
            if (debugger != null) {
                initDebugger();
            }

            // Send the session creation request
            client.send(ComposableBody.builder()
                    .setNamespaceDefinition("xmpp", XMPP_BOSH_NS)
                    .setAttribute(BodyQName.createWithPrefix(XMPP_BOSH_NS, "version", "xmpp"), "1.0")
                    .build());
        } catch (Exception e) {
            throw new ConnectionException(e);
        }

        // Wait for the response from the server
        synchronized (this) {
            if (!connected) {
                final long deadline = System.currentTimeMillis() + getReplyTimeout();
                while (!notified) {
                    final long now = System.currentTimeMillis();
                    if (now >= deadline) break;
                    wait(deadline - now);
                }
            }
        }

        // If there is no feedback, throw an remote server timeout error
        if (!connected && !done) {
            done = true;
            String errorMessage = "Timeout reached for the connection to "
                    + getHost() + ":" + getPort() + ".";
            throw new SmackException.SmackMessageException(errorMessage);
        }
    }

    @Override
    public boolean isSecureConnection() {
        // TODO: Implement SSL usage
        return false;
    }

    @Override
    public boolean isUsingCompression() {
        // TODO: Implement compression
        return false;
    }

    @Override
    protected void loginInternal(String username, String password, Resourcepart resource) throws XMPPException,
                    SmackException, IOException, InterruptedException {
        // Authenticate using SASL
        saslAuthentication.authenticate(username, password, config.getAuthzid(), null);

        bindResourceAndEstablishSession(resource);

        afterSuccessfulLogin(false);
    }

    @Override
    public void sendNonza(Nonza element) throws NotConnectedException {
        if (done) {
            throw new NotConnectedException();
        }
        sendElement(element);
    }

    @Override
    protected void sendStanzaInternal(Stanza packet) throws NotConnectedException {
        sendElement(packet);
    }

    private void sendElement(Element element) {
        try {
            send(ComposableBody.builder().setPayloadXML(element.toXML(BOSH_URI).toString()).build());
            if (element instanceof Stanza) {
                firePacketSendingListeners((Stanza) element);
            }
        }
        catch (BOSHException e) {
            LOGGER.log(Level.SEVERE, "BOSHException in sendStanzaInternal", e);
        }
    }

    /**
     * Closes the connection by setting presence to unavailable and closing the
     * HTTP client. The shutdown logic will be used during a planned disconnection or when
     * dealing with an unexpected disconnection. Unlike {@link #disconnect()} the connection's
     * BOSH stanza reader will not be removed; thus connection's state is kept.
     *
     */
    @Override
    protected void shutdown() {

        if (client != null) {
            try {
                client.disconnect();
            } catch (Exception e) {
                LOGGER.log(Level.WARNING, "shutdown", e);
            }
            client = null;
        }

        instantShutdown();
    }

    @Override
    public void instantShutdown() {
        setWasAuthenticated();
        sessionID = null;
        done = true;
        authenticated = false;
        connected = false;
        isFirstInitialization = false;

        // Close down the readers and writers.
        CloseableUtil.maybeClose(readerPipe, LOGGER);
        CloseableUtil.maybeClose(reader, LOGGER);
        CloseableUtil.maybeClose(writer, LOGGER);

        readerPipe = null;
        reader = null;
        writer = null;
        readerConsumer = null;
    }

    /**
     * Send a HTTP request to the connection manager with the provided body element.
     *
     * @param body the body which will be sent.
     * @throws BOSHException
     */
    protected void send(ComposableBody body) throws BOSHException {
        if (!connected) {
            throw new IllegalStateException("Not connected to a server!");
        }
        if (body == null) {
            throw new NullPointerException("Body mustn't be null!");
        }
        if (sessionID != null) {
            body = body.rebuild().setAttribute(
                    BodyQName.create(BOSH_URI, "sid"), sessionID).build();
        }
        client.send(body);
    }

    /**
     * Initialize the SmackDebugger which allows to log and debug XML traffic.
     */
    @Override
    protected void initDebugger() {
        // TODO: Maybe we want to extend the SmackDebugger for simplification
        //       and a performance boost.

        // Initialize a empty writer which discards all data.
        writer = new Writer() {
            @Override
            public void write(char[] cbuf, int off, int len) {
                /* ignore */ }

            @Override
            public void close() {
                /* ignore */ }

            @Override
            public void flush() {
                /* ignore */ }
        };

        // Initialize a pipe for received raw data.
        try {
            readerPipe = new PipedWriter();
            reader = new PipedReader(readerPipe);
        }
        catch (IOException e) {
            // Ignore
        }

        // Call the method from the parent class which initializes the debugger.
        super.initDebugger();

        // Add listeners for the received and sent raw data.
        client.addBOSHClientResponseListener(new BOSHClientResponseListener() {
            @Override
            public void responseReceived(BOSHMessageEvent event) {
                if (event.getBody() != null) {
                    try {
                        readerPipe.write(event.getBody().toXML());
                        readerPipe.flush();
                    } catch (Exception e) {
                        // Ignore
                    }
                }
            }
        });
        client.addBOSHClientRequestListener(new BOSHClientRequestListener() {
            @Override
            public void requestSent(BOSHMessageEvent event) {
                if (event.getBody() != null) {
                    try {
                        writer.write(event.getBody().toXML());
                    } catch (Exception e) {
                        // Ignore
                    }
                }
            }
        });

        // Create and start a thread which discards all read data.
        readerConsumer = new Thread() {
            private Thread thread = this;
            private int bufferLength = 1024;

            @Override
            public void run() {
                try {
                    char[] cbuf = new char[bufferLength];
                    while (readerConsumer == thread && !done) {
                        reader.read(cbuf, 0, bufferLength);
                    }
                } catch (IOException e) {
                    // Ignore
                }
            }
        };
        readerConsumer.setDaemon(true);
        readerConsumer.start();
    }

    /**
     * A listener class which listen for a successfully established connection
     * and connection errors and notifies the BOSHConnection.
     *
     * @author Guenther Niess
     */
    private class BOSHConnectionListener implements BOSHClientConnListener {

        /**
         * Notify the BOSHConnection about connection state changes.
         * Process the connection listeners and try to login if the
         * connection was formerly authenticated and is now reconnected.
         */
        @Override
        public void connectionEvent(BOSHClientConnEvent connEvent) {
            try {
                if (connEvent.isConnected()) {
                    connected = true;
                    if (isFirstInitialization) {
                        isFirstInitialization = false;
                    }
                    else {
                            if (wasAuthenticated) {
                                try {
                                    login();
                                }
                                catch (Exception e) {
                                    throw new RuntimeException(e);
                                }
                            }
                    }
                }
                else {
                    if (connEvent.isError()) {
                        // TODO Check why jbosh's getCause returns Throwable here. This is very
                        // unusual and should be avoided if possible
                        Throwable cause = connEvent.getCause();
                        Exception e;
                        if (cause instanceof Exception) {
                            e = (Exception) cause;
                        } else {
                            e = new Exception(cause);
                        }
                        notifyConnectionError(e);
                    }
                    connected = false;
                }
            }
            finally {
                notified = true;
                synchronized (XMPPBOSHConnection.this) {
                    XMPPBOSHConnection.this.notifyAll();
                }
            }
        }
    }

    /**
     * Listens for XML traffic from the BOSH connection manager and parses it into
     * stanza objects.
     *
     * @author Guenther Niess
     */
    private class BOSHPacketReader implements BOSHClientResponseListener {

        /**
         * Parse the received packets and notify the corresponding connection.
         *
         * @param event the BOSH client response which includes the received packet.
         */
        @Override
        public void responseReceived(BOSHMessageEvent event) {
            AbstractBody body = event.getBody();
            if (body != null) {
                try {
                    if (sessionID == null) {
                        sessionID = body.getAttribute(BodyQName.create(XMPPBOSHConnection.BOSH_URI, "sid"));
                    }
                    if (streamId == null) {
                        streamId = body.getAttribute(BodyQName.create(XMPPBOSHConnection.BOSH_URI, "authid"));
                    }
                    final XmlPullParser parser = XmlPullParserFactory.newInstance().newPullParser();
                    parser.setFeature(XmlPullParser.FEATURE_PROCESS_NAMESPACES, true);
                    parser.setInput(new StringReader(body.toXML()));
                    int eventType = parser.getEventType();
                    do {
                        eventType = parser.next();
                        switch (eventType) {
                        case XmlPullParser.START_TAG:
                            String name = parser.getName();
                            switch (name) {
                            case Message.ELEMENT:
                            case IQ.IQ_ELEMENT:
                            case Presence.ELEMENT:
                                parseAndProcessStanza(parser);
                                break;
                            case "challenge":
                                // The server is challenging the SASL authentication
                                // made by the client
                                final String challengeData = parser.nextText();
                                getSASLAuthentication().challengeReceived(challengeData);
                                break;
                            case "success":
                                send(ComposableBody.builder().setNamespaceDefinition("xmpp",
                                                XMPPBOSHConnection.XMPP_BOSH_NS).setAttribute(
                                                BodyQName.createWithPrefix(XMPPBOSHConnection.XMPP_BOSH_NS, "restart",
                                                                "xmpp"), "true").setAttribute(
                                                BodyQName.create(XMPPBOSHConnection.BOSH_URI, "to"), getXMPPServiceDomain().toString()).build());
                                Success success = new Success(parser.nextText());
                                getSASLAuthentication().authenticated(success);
                                break;
                            case "features":
                                parseFeatures(parser);
                                break;
                            case "failure":
                                if ("urn:ietf:params:xml:ns:xmpp-sasl".equals(parser.getNamespace(null))) {
                                    final SASLFailure failure = PacketParserUtils.parseSASLFailure(parser);
                                    getSASLAuthentication().authenticationFailed(failure);
                                }
                                break;
                            case "error":
                                // Some BOSH error isn't stream error.
                                if ("urn:ietf:params:xml:ns:xmpp-streams".equals(parser.getNamespace(null))) {
                                    throw new StreamErrorException(PacketParserUtils.parseStreamError(parser));
                                } else {
                                    StanzaError.Builder builder = PacketParserUtils.parseError(parser);
                                    throw new XMPPException.XMPPErrorException(null, builder.build());
                                }
                            }
                            break;
                        }
                    }
                    while (eventType != XmlPullParser.END_DOCUMENT);
                }
                catch (Exception e) {
                    if (isConnected()) {
                        notifyConnectionError(e);
                    }
                }
            }
        }
    }
}<|MERGE_RESOLUTION|>--- conflicted
+++ resolved
@@ -158,14 +158,13 @@
             if (config.isProxyEnabled()) {
                 cfgBuilder.setProxy(config.getProxyAddress(), config.getProxyPort());
             }
-<<<<<<< HEAD
+
             cfgBuilder.setCompressionEnabled(config.isCompressionEnabled());
 
-=======
             for (Map.Entry<String, String> h : config.getHttpHeaders().entrySet()) {
                 cfgBuilder.addHttpHeader(h.getKey(), h.getValue());
             }
->>>>>>> 653d9dbb
+
             client = BOSHClient.create(cfgBuilder.build());
 
             client.addBOSHClientConnListener(new BOSHConnectionListener());
