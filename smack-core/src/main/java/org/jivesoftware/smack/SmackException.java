--- conflicted
+++ resolved
@@ -95,33 +95,25 @@
 
         @Deprecated
         // TODO: Remove in Smack 4.4.
-        public static NoResponseException newWith(XMPPConnection connection,
+        public static NoResponseException newWith(long timeout,
+                StanzaCollector collector) {
+            return newWith(timeout, collector.getStanzaFilter(), false);
+        }
+
+        public static NoResponseException newWith(long timeout,
                         StanzaCollector collector, boolean stanzaCollectorCancelled) {
-            return newWith(connection, collector.getStanzaFilter(), stanzaCollectorCancelled);
-        }
-
-        public static NoResponseException newWith(long timeout,
-                        StanzaCollector collector) {
-            return newWith(timeout, collector.getStanzaFilter());
+            return newWith(timeout, collector.getStanzaFilter(), stanzaCollectorCancelled);
         }
 
         public static NoResponseException newWith(XMPPConnection connection, StanzaFilter filter) {
-<<<<<<< HEAD
-            return newWith(connection, filter, false);
-        }
-
-        public static NoResponseException newWith(XMPPConnection connection, StanzaFilter filter, boolean stanzaCollectorCancelled) {
-            final StringBuilder sb = getWaitingFor(connection);
+            return newWith(connection.getReplyTimeout(), filter, false);
+        }
+
+        public static NoResponseException newWith(long timeout, StanzaFilter filter, boolean stanzaCollectorCancelled) {
+            final StringBuilder sb = getWaitingFor(timeout);
             if (stanzaCollectorCancelled) {
                 sb.append(" StanzaCollector has been cancelled.");
             }
-=======
-            return newWith(connection.getReplyTimeout(), filter);
-        }
-
-        public static NoResponseException newWith(long timeout, StanzaFilter filter) {
-            final StringBuilder sb = getWaitingFor(timeout);
->>>>>>> b054c4fe
             sb.append(" Waited for response using: ");
             if (filter != null) {
                 sb.append(filter.toString());
