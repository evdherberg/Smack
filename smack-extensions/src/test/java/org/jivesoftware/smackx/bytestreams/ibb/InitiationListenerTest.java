/**
 *
 * Copyright the original author or authors
 *
 * Licensed under the Apache License, Version 2.0 (the "License");
 * you may not use this file except in compliance with the License.
 * You may obtain a copy of the License at
 *
 *     http://www.apache.org/licenses/LICENSE-2.0
 *
 * Unless required by applicable law or agreed to in writing, software
 * distributed under the License is distributed on an "AS IS" BASIS,
 * WITHOUT WARRANTIES OR CONDITIONS OF ANY KIND, either express or implied.
 * See the License for the specific language governing permissions and
 * limitations under the License.
 */
package org.jivesoftware.smackx.bytestreams.ibb;

import static org.junit.Assert.*;
import static org.mockito.Mockito.*;

import org.jivesoftware.smack.XMPPConnection;
import org.jivesoftware.smack.packet.IQ;
import org.jivesoftware.smack.packet.XMPPError;
import org.jivesoftware.smackx.bytestreams.BytestreamRequest;
import org.jivesoftware.smackx.bytestreams.ibb.InBandBytestreamListener;
import org.jivesoftware.smackx.bytestreams.ibb.InBandBytestreamManager;
import org.jivesoftware.smackx.bytestreams.ibb.InitiationListener;
import org.jivesoftware.smackx.bytestreams.ibb.packet.Open;
import org.junit.Before;
import org.junit.Test;
import org.mockito.ArgumentCaptor;
import org.powermock.reflect.Whitebox;

/**
 * Test for the InitiationListener class.
 * 
 * @author Henning Staib
 */
public class InitiationListenerTest {

    String initiatorJID = "initiator@xmpp-server/Smack";
    String targetJID = "target@xmpp-server/Smack";
    String sessionID = "session_id";

    XMPPConnection connection;
    InBandBytestreamManager byteStreamManager;
    InitiationListener initiationListener;
    Open initBytestream;

    /**
     * Initialize fields used in the tests.
     */
    @Before
    public void setup() {

        // mock connection
        connection = mock(XMPPConnection.class);

        // initialize InBandBytestreamManager to get the InitiationListener
        byteStreamManager = InBandBytestreamManager.getByteStreamManager(connection);

        // get the InitiationListener from InBandByteStreamManager
        initiationListener = Whitebox.getInternalState(byteStreamManager, InitiationListener.class);

        // create a In-Band Bytestream open packet
        initBytestream = new Open(sessionID, 4096);
        initBytestream.setFrom(initiatorJID);
        initBytestream.setTo(targetJID);

    }

    /**
     * If no listeners are registered for incoming In-Band Bytestream requests, all request should
     * be rejected with an error.
     * 
     * @throws Exception should not happen
     */
    @Test
    public void shouldRespondWithError() throws Exception {

        // run the listener with the initiation packet
        initiationListener.processPacket(initBytestream);

        // wait because packet is processed in an extra thread
        Thread.sleep(200);

        // capture reply to the In-Band Bytestream open request
        ArgumentCaptor<IQ> argument = ArgumentCaptor.forClass(IQ.class);
        verify(connection).sendPacket(argument.capture());

        // assert that reply is the correct error packet
        assertEquals(initiatorJID, argument.getValue().getTo());
<<<<<<< HEAD
        assertEquals(IQ.Type.error, argument.getValue().getType());
        assertEquals(XMPPError.Condition.no_acceptable.toString(),
=======
        assertEquals(IQ.Type.ERROR, argument.getValue().getType());
        assertEquals(XMPPError.Condition.not_acceptable.toString(),
>>>>>>> bd0ada48
                        argument.getValue().getError().getCondition());

    }

    /**
     * Open request with a block size that exceeds the maximum block size should be replied with an
     * resource-constraint error.
     * 
     * @throws Exception should not happen
     */
    @Test
    public void shouldRejectRequestWithTooBigBlockSize() throws Exception {
        byteStreamManager.setMaximumBlockSize(1024);

        // run the listener with the initiation packet
        initiationListener.processPacket(initBytestream);

        // wait because packet is processed in an extra thread
        Thread.sleep(200);

        // capture reply to the In-Band Bytestream open request
        ArgumentCaptor<IQ> argument = ArgumentCaptor.forClass(IQ.class);
        verify(connection).sendPacket(argument.capture());

        // assert that reply is the correct error packet
        assertEquals(initiatorJID, argument.getValue().getTo());
        assertEquals(IQ.Type.error, argument.getValue().getType());
        assertEquals(XMPPError.Condition.resource_constraint.toString(),
                        argument.getValue().getError().getCondition());

    }

    /**
     * If a listener for all requests is registered it should be notified on incoming requests.
     * 
     * @throws Exception should not happen
     */
    @Test
    public void shouldInvokeListenerForAllRequests() throws Exception {

        // add listener
        InBandBytestreamListener listener = mock(InBandBytestreamListener.class);
        byteStreamManager.addIncomingBytestreamListener(listener);

        // run the listener with the initiation packet
        initiationListener.processPacket(initBytestream);

        // wait because packet is processed in an extra thread
        Thread.sleep(200);

        // assert listener is called once
        ArgumentCaptor<BytestreamRequest> byteStreamRequest = ArgumentCaptor.forClass(BytestreamRequest.class);
        verify(listener).incomingBytestreamRequest(byteStreamRequest.capture());

        // assert that listener is called for the correct request
        assertEquals(initiatorJID, byteStreamRequest.getValue().getFrom());

    }

    /**
     * If a listener for a specific user in registered it should be notified on incoming requests
     * for that user.
     * 
     * @throws Exception should not happen
     */
    @Test
    public void shouldInvokeListenerForUser() throws Exception {

        // add listener
        InBandBytestreamListener listener = mock(InBandBytestreamListener.class);
        byteStreamManager.addIncomingBytestreamListener(listener, initiatorJID);

        // run the listener with the initiation packet
        initiationListener.processPacket(initBytestream);

        // wait because packet is processed in an extra thread
        Thread.sleep(200);

        // assert listener is called once
        ArgumentCaptor<BytestreamRequest> byteStreamRequest = ArgumentCaptor.forClass(BytestreamRequest.class);
        verify(listener).incomingBytestreamRequest(byteStreamRequest.capture());

        // assert that reply is the correct error packet
        assertEquals(initiatorJID, byteStreamRequest.getValue().getFrom());

    }

    /**
     * If listener for a specific user is registered it should not be notified on incoming requests
     * from other users.
     * 
     * @throws Exception should not happen
     */
    @Test
    public void shouldNotInvokeListenerForUser() throws Exception {

        // add listener for request of user "other_initiator"
        InBandBytestreamListener listener = mock(InBandBytestreamListener.class);
        byteStreamManager.addIncomingBytestreamListener(listener, "other_" + initiatorJID);

        // run the listener with the initiation packet
        initiationListener.processPacket(initBytestream);

        // wait because packet is processed in an extra thread
        Thread.sleep(200);

        // assert listener is not called
        ArgumentCaptor<BytestreamRequest> byteStreamRequest = ArgumentCaptor.forClass(BytestreamRequest.class);
        verify(listener, never()).incomingBytestreamRequest(byteStreamRequest.capture());

        // capture reply to the In-Band Bytestream open request
        ArgumentCaptor<IQ> argument = ArgumentCaptor.forClass(IQ.class);
        verify(connection).sendPacket(argument.capture());

        // assert that reply is the correct error packet
        assertEquals(initiatorJID, argument.getValue().getTo());
<<<<<<< HEAD
        assertEquals(IQ.Type.error, argument.getValue().getType());
        assertEquals(XMPPError.Condition.no_acceptable.toString(),
=======
        assertEquals(IQ.Type.ERROR, argument.getValue().getType());
        assertEquals(XMPPError.Condition.not_acceptable.toString(),
>>>>>>> bd0ada48
                        argument.getValue().getError().getCondition());
    }

    /**
     * If a user specific listener and an all requests listener is registered only the user specific
     * listener should be notified.
     * 
     * @throws Exception should not happen
     */
    @Test
    public void shouldNotInvokeAllRequestsListenerIfUserListenerExists() throws Exception {

        // add listener for all request
        InBandBytestreamListener allRequestsListener = mock(InBandBytestreamListener.class);
        byteStreamManager.addIncomingBytestreamListener(allRequestsListener);

        // add listener for request of user "initiator"
        InBandBytestreamListener userRequestsListener = mock(InBandBytestreamListener.class);
        byteStreamManager.addIncomingBytestreamListener(userRequestsListener, initiatorJID);

        // run the listener with the initiation packet
        initiationListener.processPacket(initBytestream);

        // wait because packet is processed in an extra thread
        Thread.sleep(200);

        // assert user request listener is called once
        ArgumentCaptor<BytestreamRequest> byteStreamRequest = ArgumentCaptor.forClass(BytestreamRequest.class);
        verify(userRequestsListener).incomingBytestreamRequest(byteStreamRequest.capture());

        // assert all requests listener is not called
        byteStreamRequest = ArgumentCaptor.forClass(BytestreamRequest.class);
        verify(allRequestsListener, never()).incomingBytestreamRequest(byteStreamRequest.capture());

    }

    /**
     * If a user specific listener and an all requests listener is registered only the all requests
     * listener should be notified on an incoming request for another user.
     * 
     * @throws Exception should not happen
     */
    @Test
    public void shouldInvokeAllRequestsListenerIfUserListenerExists() throws Exception {

        // add listener for all request
        InBandBytestreamListener allRequestsListener = mock(InBandBytestreamListener.class);
        byteStreamManager.addIncomingBytestreamListener(allRequestsListener);

        // add listener for request of user "other_initiator"
        InBandBytestreamListener userRequestsListener = mock(InBandBytestreamListener.class);
        byteStreamManager.addIncomingBytestreamListener(userRequestsListener, "other_"
                        + initiatorJID);

        // run the listener with the initiation packet
        initiationListener.processPacket(initBytestream);

        // wait because packet is processed in an extra thread
        Thread.sleep(200);

        // assert user request listener is not called
        ArgumentCaptor<BytestreamRequest> byteStreamRequest = ArgumentCaptor.forClass(BytestreamRequest.class);
        verify(userRequestsListener, never()).incomingBytestreamRequest(byteStreamRequest.capture());

        // assert all requests listener is called
        byteStreamRequest = ArgumentCaptor.forClass(BytestreamRequest.class);
        verify(allRequestsListener).incomingBytestreamRequest(byteStreamRequest.capture());

    }

    /**
     * If a request with a specific session ID should be ignored no listeners should be notified.
     * 
     * @throws Exception should not happen
     */
    @Test
    public void shouldIgnoreInBandBytestreamRequestOnce() throws Exception {

        // add listener for all request
        InBandBytestreamListener allRequestsListener = mock(InBandBytestreamListener.class);
        byteStreamManager.addIncomingBytestreamListener(allRequestsListener);

        // add listener for request of user "initiator"
        InBandBytestreamListener userRequestsListener = mock(InBandBytestreamListener.class);
        byteStreamManager.addIncomingBytestreamListener(userRequestsListener, initiatorJID);

        // ignore session ID
        byteStreamManager.ignoreBytestreamRequestOnce(sessionID);

        // run the listener with the initiation packet
        initiationListener.processPacket(initBytestream);

        // wait because packet is processed in an extra thread
        Thread.sleep(200);

        // assert user request listener is not called
        ArgumentCaptor<BytestreamRequest> byteStreamRequest = ArgumentCaptor.forClass(BytestreamRequest.class);
        verify(userRequestsListener, never()).incomingBytestreamRequest(byteStreamRequest.capture());

        // assert all requests listener is not called
        byteStreamRequest = ArgumentCaptor.forClass(BytestreamRequest.class);
        verify(allRequestsListener, never()).incomingBytestreamRequest(byteStreamRequest.capture());

        // run the listener with the initiation packet again
        initiationListener.processPacket(initBytestream);

        // wait because packet is processed in an extra thread
        Thread.sleep(200);

        // assert user request listener is called on the second request with the
        // same session ID
        verify(userRequestsListener).incomingBytestreamRequest(byteStreamRequest.capture());

        // assert all requests listener is not called
        byteStreamRequest = ArgumentCaptor.forClass(BytestreamRequest.class);
        verify(allRequestsListener, never()).incomingBytestreamRequest(byteStreamRequest.capture());

    }

}<|MERGE_RESOLUTION|>--- conflicted
+++ resolved
@@ -91,13 +91,8 @@
 
         // assert that reply is the correct error packet
         assertEquals(initiatorJID, argument.getValue().getTo());
-<<<<<<< HEAD
         assertEquals(IQ.Type.error, argument.getValue().getType());
-        assertEquals(XMPPError.Condition.no_acceptable.toString(),
-=======
-        assertEquals(IQ.Type.ERROR, argument.getValue().getType());
         assertEquals(XMPPError.Condition.not_acceptable.toString(),
->>>>>>> bd0ada48
                         argument.getValue().getError().getCondition());
 
     }
@@ -214,13 +209,8 @@
 
         // assert that reply is the correct error packet
         assertEquals(initiatorJID, argument.getValue().getTo());
-<<<<<<< HEAD
         assertEquals(IQ.Type.error, argument.getValue().getType());
-        assertEquals(XMPPError.Condition.no_acceptable.toString(),
-=======
-        assertEquals(IQ.Type.ERROR, argument.getValue().getType());
         assertEquals(XMPPError.Condition.not_acceptable.toString(),
->>>>>>> bd0ada48
                         argument.getValue().getError().getCondition());
     }
 
