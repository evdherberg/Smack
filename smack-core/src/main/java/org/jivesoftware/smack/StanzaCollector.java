--- conflicted
+++ resolved
@@ -290,11 +290,7 @@
             if (!connection.isConnected()) {
                 throw new NotConnectedException(connection, packetFilter);
             }
-<<<<<<< HEAD
-            throw NoResponseException.newWith(connection, this, cancelled);
-=======
-            throw NoResponseException.newWith(timeout, this);
->>>>>>> b054c4fe
+            throw NoResponseException.newWith(timeout, this, cancelled);
         }
 
         XMPPErrorException.ifHasErrorThenThrow(result);
