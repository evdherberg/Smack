--- conflicted
+++ resolved
@@ -299,41 +299,23 @@
         return buf.toString();
     }
 
-<<<<<<< HEAD
-=======
     @Override
->>>>>>> df022d15
     public boolean equals(Object obj) {
         if (obj == null)
             return false;
         if (obj == this)
             return true;
-<<<<<<< HEAD
-        if (obj.getClass() != getClass())
-=======
         if (!(obj instanceof FormField))
->>>>>>> df022d15
             return false;
 
         FormField other = (FormField) obj;
 
-<<<<<<< HEAD
-        String thisXml = toXML();
-        String otherXml = other.toXML();
-
-        if (thisXml.equals(otherXml)) {
-            return true;
-        } else {
-            return false;
-        }
-=======
         return toXML().equals(other.toXML());
     }
 
     @Override
     public int hashCode() {
         return toXML().hashCode();
->>>>>>> df022d15
     }
 
     /**
@@ -393,10 +375,7 @@
             return buf.toString();
         }
 
-<<<<<<< HEAD
-=======
         @Override
->>>>>>> df022d15
         public boolean equals(Object obj) {
             if (obj == null)
                 return false;
@@ -418,8 +397,6 @@
 
             return true;
         }
-<<<<<<< HEAD
-=======
 
         @Override
         public int hashCode() {
@@ -428,6 +405,5 @@
             result = 37 * result + (label == null ? 0 : label.hashCode());
             return result;
         }
->>>>>>> df022d15
     }
 }